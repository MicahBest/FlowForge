--- conflicted
+++ resolved
@@ -272,7 +272,6 @@
         return b*(T-self._Tref)+((c/2)*((T**2)-(self._Tref**2)))+((d/3)*((T**3)-(self._Tref**3)))
 
 
-<<<<<<< HEAD
 class Helium(Fluid):
     """
     Sub class with constant specific properties of helium.
@@ -317,7 +316,7 @@
         """
         Temperature [K]
         """
-        temp = h/self.specific_heat(h) + self._Tref  # only true because specific heat is constant
+        temp = h/self.specific_heat(h) + self._Tref
         assert np.all(temp >= 0)
         return temp
 
@@ -328,8 +327,6 @@
         return self.specific_heat(0)*(T - self._Tref) # only true because specific heat is constant
 
 
-=======
->>>>>>> 33759250
 class User_Fluid(Fluid):
     """
     The User_Fluid subclass of the Fluid base class allows for the user to
