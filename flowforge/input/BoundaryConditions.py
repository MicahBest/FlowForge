--- conflicted
+++ resolved
@@ -1,43 +1,18 @@
 import abc
-from typing import Dict, Optional, Any
 from flowforge.input.UnitConverter import UnitConverter
 from flowforge.parsers.EquationParser import EquationParser
 
-
 class MassMomentumBC:
-    """Class for mass and momentum boundary conditions.
-
-    This class handles mass flow rate and momentum-related boundary conditions
-    for a fluid system. It enforces that a mass flow rate must be specified at one
-    end of the system, and pressure must be specified at the other end.
-
-    Parameters
-    ----------
-    inlet : dict, optional
-        Dictionary containing inlet boundary conditions. Can include "mdot" (mass flow rate)
-        or "pressure" (inlet pressure).
-    outlet : dict, optional
-        Dictionary containing outlet boundary conditions. Can include "mdot" (mass flow rate)
-        or "pressure" (outlet pressure).
+    """Class for mass and momentum BC
 
     Attributes
     ----------
     mdot : float
-        Mass flow rate [kg/s]. Accessible via the mdot property.
+        Mass flow rate [kg/s]
     surfaceP : float
-        Surface pressure [Pa]. Accessible via the surfaceP property.
+        Surface pressure [Pa]
     Pside : str
-        Side that pressure is on. "inlet" or "outlet". Accessible via the Pside property.
-
-    Notes
-    -----
-    At least one of inlet or outlet must be specified. If both are specified,
-    one must contain mass flow rate and the other must contain pressure.
-
-    For a valid configuration, the following requirements must be met:
-    - If mass flow rate is specified, it must be non-zero.
-    - Pressure must always be positive.
-    - The pressure side must be either "inlet" or "outlet".
+        Side that pressure is on. "inlet" or "outlet"
     """
 
     def __init__(self, inlet: dict = None, outlet: dict = None):
@@ -64,74 +39,39 @@
         assert self.Pside in ("inlet", "outlet")
 
     @property
-    def mdot(self) -> Optional[float]:
+    def mdot(self):
         return self._mdot
 
     @property
-    def surfaceP(self) -> float:
+    def surfaceP(self):
         return self._surfaceP
 
     @property
-    def Pside(self) -> str:
+    def Pside(self):
         return self._Pside
 
     def _convertUnits(self, uc: UnitConverter) -> None:
-        """
-        Convert units using the provided UnitConverter.
-
-        This method converts pressures and mass flow rates from user-specified
-        units to SI units using the conversion factors in the UnitConverter.
-
-        Parameters
-        ----------
-        uc : UnitConverter
-            The unit converter object containing conversion factors
-        """
         self._surfaceP *= uc.pressureConversion
         if self._mdot:
             self._mdot *= uc.massFlowRateConversion
 
 
 class EnthalpyBC:
-    """Class for enthalpy boundary conditions.
-
-    This class manages enthalpy or temperature boundary conditions at system inlets and outlets.
-    It allows specifying either temperature or enthalpy at each boundary and handles the
-    appropriate conversions.
-
-    Parameters
-    ----------
-    inlet : dict, optional
-        Dictionary containing inlet boundary conditions. Can specify either
-        temperature or enthalpy values.
-    outlet : dict, optional
-        Dictionary containing outlet boundary conditions. Can specify either
-        temperature or enthalpy values.
+    """Class for enthalpy BC.
 
     Attributes
     ----------
-    val_inlet : Optional[float]
-        The inlet boundary condition value. Accessible via the val_inlet property.
-    type_inlet : Optional[str]
-        The inlet boundary condition type, either "temperature" or "enthalpy".
-        Accessible via the type_inlet property.
-    val_outlet : Optional[float]
-        The outlet boundary condition value. Accessible via the val_outlet property.
-    type_outlet : Optional[str]
-        The outlet boundary condition type, either "temperature" or "enthalpy".
-        Accessible via the type_outlet property.
-
-    Notes
-    -----
-    At least one of inlet or outlet must be specified. All specified values must be positive.
-    Valid types for both inlet and outlet are limited to "temperature" and "enthalpy".
-
-    When a temperature type is specified, the value will be converted using the
-    temperature conversion function in the UnitConverter. When an enthalpy type is
-    specified, the value will be scaled by the enthalpy conversion factor.
-    """
-
-    def __init__(self, inlet: Optional[Dict] = None, outlet: Optional[Dict] = None):
+    val_inlet : dict
+        The inlet BC value
+    type_inlet : dict
+        The inlet BC type
+    val_outlet : dict
+        The outlet BC value
+    type_outlet : dict
+        The outlet BC type
+    """
+
+    def __init__(self, inlet: dict = None, outlet: dict = None):
         assert inlet or outlet
 
         self._type_inlet = None
@@ -160,19 +100,19 @@
             assert self.type_outlet in ("temperature", "enthalpy")
 
     @property
-    def val_inlet(self) -> Optional[float]:
+    def val_inlet(self):
         return self._val_inlet
 
     @property
-    def val_outlet(self) -> Optional[float]:
+    def val_outlet(self):
         return self._val_outlet
 
     @property
-    def type_inlet(self) -> Optional[str]:
+    def type_inlet(self):
         return self._type_inlet
 
     @property
-    def type_outlet(self) -> Optional[str]:
+    def type_outlet(self):
         return self._type_outlet
 
     def _convertUnits(self, uc: UnitConverter) -> None:
@@ -192,37 +132,15 @@
             else:
                 raise Exception("Unknown enthalpy BC type: " + self.type_outlet)
 
-
 class VoidBC:
-    """Class for void fraction boundary conditions.
-
-    This class manages void fraction boundary conditions at system inlets and outlets.
-    It allows specifying either mass flow rate or void fraction at one boundary.
-
-    Parameters
-    ----------
-    inlet : dict, optional
-        Dictionary containing inlet boundary conditions. Can specify either
-        "mdot" (mass flow rate) or "void_fraction".
-    outlet : dict, optional
-        Dictionary containing outlet boundary conditions. Can specify either
-        "mdot" (mass flow rate) or "void_fraction".
+    """Class for void fraction BC
 
     Attributes
     ----------
-    val_inlet : Optional[float]
-        The inlet boundary condition value.
-    type_inlet : Optional[str]
-        The inlet boundary condition type, either "mdot" or "void_fraction".
-    val_outlet : Optional[float]
-        The outlet boundary condition value.
-    type_outlet : Optional[str]
-        The outlet boundary condition type, either "mdot" or "void_fraction".
-
-    Notes
-    -----
-    Only one of inlet or outlet should be specified. If both are specified,
-    the behavior is undefined.
+    mdot : float
+        Mass flow rate [kg/s]
+    void_fraction : float
+        Void fraction [-]
     """
 
     def __init__(self, inlet: dict = None, outlet: dict = None):
@@ -236,7 +154,7 @@
                 assert "void_fraction" not in inlet
                 self._type_inlet = "mdot"
                 self._val_inlet = inlet["mdot"]
-                assert self.val_inlet != 0.0  # for opposite directional flow of voids
+                assert self.val_inlet != 0.0 # for opposite directional flow of voids
             else:
                 assert "mdot" not in inlet
                 self._type_inlet = "void_fraction"
@@ -250,7 +168,7 @@
                 assert "void_fraction" not in outlet
                 self._type_outlet = "mdot"
                 self._val_outlet = outlet["mdot"]
-                assert self.val_inlet != 0.0  # for opposite directional flow of voids
+                assert self.val_inlet != 0.0 # for opposite directional flow of voids
             else:
                 assert "mdot" not in outlet
                 self._type_outlet = "void_fraction"
@@ -258,85 +176,66 @@
                 assert self.val_outlet >= 0.0 and self.val_outlet <= 1.0
 
     @property
-    def val_inlet(self) -> Optional[float]:
+    def val_inlet(self):
         return self._val_inlet
 
     @property
-    def val_outlet(self) -> Optional[float]:
+    def val_outlet(self):
         return self._val_outlet
 
     @property
-    def type_inlet(self) -> Optional[str]:
+    def type_inlet(self):
         return self._type_inlet
 
     @property
-    def type_outlet(self) -> Optional[str]:
+    def type_outlet(self):
         return self._type_outlet
 
     def _convertUnits(self, uc: UnitConverter) -> None:
         if self.type_inlet == "mdot":
             self._val_inlet *= uc.massFlowRateConversion
         elif self.type_inlet == "void_fraction":
-            pass  # void fraction is non-dimensional
+            pass # void fraction is non-dimensional
         else:
             raise Exception("Unknown void fraction BC type: " + self.type_inlet)
 
 
 class BoundaryConditions:
-    """Container class for all input boundary conditions.
-
-    This class stores and manages all boundary conditions for the simulation. It creates
-    appropriate boundary condition objects based on the provided specifications.
-
-    Parameters
-    ----------
-    **boundary_conditions : dict
-        Keyword arguments where the key is the boundary condition name and the value
-        is a dictionary containing boundary condition specifications. Each dictionary
-        must contain 'boundary_type', 'surface', 'variable', and 'value' keys.
-
-    Attributes
-    ----------
-    boundary_conditions : dict
-        Dictionary of boundary condition objects, accessible via the bcs property.
-
-    Examples
-    --------
+    """
+    Container class for all input boundary conditions
+
+    "boundary_conditions" should be defined as a dict in the form:
+
     boundary_conditions = {
         "unique_boundary_name" :
-                {"boundary_type": "DirichletBC", "surface": "surface_name", "variable": "variable_name",  "value": float},
+                {"boundary_type": "DirichletBC", "surface": "surface_name", "variable": "variable_name",  "value", float},
         "inlet_mdot"           :
-                {"boundary_type": "DirichletBC", "surface": "inlet",        "variable": "mass_flow_rate", "value": 25.0},
+                {"boundary_type": "DirichletBC", "surface": "inlet",        "variable": "mass_flow_rate", "value", 25.0},
         "outlet_pressure"      :
-                {"boundary_type": "DirichletBC", "surface": "outlet",       "variable": "pressure",       "value": 1e5},
+                {"boundary_type": "DirichletBC", "surface": "outlet",       "variable": "pressure",       "value", 1e5},
         "inlet_temperature"    :
-                {"boundary_type": "DirichletBC", "surface": "inlet",        "variable": "temperature",    "value": 700}
+                {"boundary_type": "DirichletBC", "surface": "inlet",        "variable": "temperature",    "value", 700}
     }
     """
-<<<<<<< HEAD
-
     def __init__(self, **boundary_conditions: dict):
-=======
->>>>>>> 1a3ab4db
-
-    def __init__(self, **boundary_conditions: dict):
+
         bc_objects = {"DirichletBC": DirichletBC}
 
         self.bcs = {}
         for bc_name, bc in boundary_conditions.items():
             bc_type = bc["boundary_type"]
-            bc_obj = bc_objects[bc_type]
+            bc_obj  = bc_objects[bc_type]
             self.bcs[bc_name] = bc_obj(bc["surface"], bc["variable"], bc["value"])
 
     @property
-    def boundary_conditions(self) -> Any:
+    def boundary_conditions(self):
         return self.bcs
 
     @boundary_conditions.setter
     def boundary_conditions(self, bc_dict):
         self.bcs = bc_dict
 
-    def _convertUnits(self, uc: UnitConverter) -> None:
+    def _convertUnits(self, uc: UnitConverter):
         converted_bcs = {}
         for bc_name in [*self.bcs]:
             bc_obj = self.bcs[bc_name]
@@ -346,45 +245,18 @@
 
 
 class GeneralBC(abc.ABC):
-    """General abstract base class for all boundary conditions.
-
-    This is the abstract base class that defines the common interface for
-    all boundary condition types in the simulation.
-
-    Parameters
-    ----------
-    surface : str
-        The surface name where the boundary condition is applied.
-    variable : str
-        The variable name for the boundary condition.
-    value : float or str
-        The value of the boundary condition. Can be a numeric value or an
-        equation string that will be parsed.
-
-    Attributes
-    ----------
-    boundary_type : str
-        The type of boundary condition.
-    boundary_value : EquationParser
-        The value of the boundary condition, parsed as an equation.
-    variable_name : str
-        The variable name for the boundary condition.
-    surface_name : str
-        The surface name where the boundary condition is applied.
-
-    Methods
-    -------
-    convertUnits(uc)
-        Converts units using the provided UnitConverter.
-    _get_variable_conversion(uc)
-        Gets appropriate conversion factors for the variable.
-
-    Notes
-    -----
-    Specific boundary condition types should inherit from this class
-    and override the boundary_type attribute.
-    """
-
+    """
+    General abstract class for boundary conditions
+
+    Methods:
+        - _convertUnits
+        - _get_variable_conversion
+
+    Attributes:
+        - _surface_name: str
+        - _variable_name : str
+        - _value: float
+    """
     def __init__(self, surface: str, variable: str, value):
         self._surface_name = surface
         self._variable_name = variable
@@ -393,7 +265,7 @@
         self.bc_type = "None"
 
     @property
-    def boundary_type(self) -> Any:
+    def boundary_type(self):
         return self.bc_type
 
     @boundary_type.setter
@@ -401,7 +273,7 @@
         self.bc_type = bc_type
 
     @property
-    def boundary_value(self) -> Any:
+    def boundary_value(self):
         return self._value
 
     @boundary_value.setter
@@ -409,11 +281,11 @@
         self._value = value
 
     @property
-    def variable_name(self) -> Any:
+    def variable_name(self):
         return self._variable_name
 
     @property
-    def surface_name(self) -> Any:
+    def surface_name(self):
         return self._surface_name
 
     def convertUnits(self, uc: UnitConverter) -> None:
@@ -422,7 +294,7 @@
 
     def _get_variable_conversion(self, uc: UnitConverter):
         scale_factor, shift_factor = 1, 0
-        if self.variable_name in ["mass_flow_rate", "gas_mass_flow_rate"]:
+        if self.variable_name in ["mass_flow_rate","gas_mass_flow_rate"]:
             scale_factor = uc.massFlowRateConversion
         elif self.variable_name == "pressure":
             scale_factor = uc.pressureConversion
@@ -431,7 +303,7 @@
         elif self.variable_name == "enthalpy":
             scale_factor = uc.enthalpyConversion
         elif self.variable_name == "void_fraction":
-            pass  # void fraction is non-dimensional
+            pass # void fraction is non-dimensional
         elif self.variable_name.startswith("neutron_precursor_mass_concentration"):
             pass
         elif self.variable_name.startswith("decay_heat_precursor_mass_concentration"):
@@ -440,45 +312,10 @@
             raise Exception("ERROR: non-valid variable name: " + self.variable_name + ".")
         return scale_factor, shift_factor
 
-
 class DirichletBC(GeneralBC):
-    """Dirichlet (fixed value) boundary condition implementation.
-
-    This class implements Dirichlet boundary conditions, which specify
-    a fixed value for a variable at a particular boundary surface.
-
-    Parameters
-    ----------
-    surface : str
-        The surface name where the boundary condition is applied.
-    variable : str
-        The variable name for the boundary condition.
-    value : float or str
-        The fixed value for the variable at the boundary. Can be a numeric
-        value or an equation string that will be parsed.
-
-    Attributes
-    ----------
-    boundary_type : str
-        The type of boundary condition (always "DirichletBC").
-    boundary_value : EquationParser
-        The value of the boundary condition, parsed as an equation.
-    variable_name : str
-        The variable name for the boundary condition.
-    surface_name : str
-        The surface name where the boundary condition is applied.
-
-    Notes
-    -----
-    Dirichlet boundary conditions are the most common type of boundary
-    condition and are appropriate for most variables like temperature,
-    pressure, mass flow rate, etc.
-    """
-<<<<<<< HEAD
-=======
+    """
     Sub-class for Dirichlet boundary conditions
     """
->>>>>>> 1a3ab4db
 
     def __init__(self, surface: str, variable: str, value: float):
         super().__init__(surface, variable, value)
